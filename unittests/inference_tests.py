--- conflicted
+++ resolved
@@ -88,14 +88,10 @@
             self.assertNotEqual(check, z3_types.unsat,
                                 "Test file {}. Expected satisfiable types. Found unsat".format(self.file_name))
         else:
-<<<<<<< HEAD
             self.assertEqual(check, z3_types.unsat,
                              "Test file {}. Expected unsatisfiable types. Found sat".format(self.file_name))
-=======
-            self.assertEqual(check, z3_types.unsat)
             end_time = time.time()
             print(self.test_end_message(end_time - start_time))
->>>>>>> 37db8412
             return
 
         model = solver.optimize.model()

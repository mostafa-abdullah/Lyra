--- conflicted
+++ resolved
@@ -23,16 +23,9 @@
     def variables(self):
         return self._variables
 
-<<<<<<< HEAD
     def __repr__(self):
-        result = ", ".join("{}".format(expression) for expression in self.result)
-        variables = "".join("\n{} -> {} ".format(variable, value) for variable, value in self.variables.items())
-        return "[{}] {}".format(result, variables)
-=======
-    def __str__(self):
         variables = "\n".join("{} -> {} ".format(variable, value) for variable, value in self.variables.items())
         return "{}".format(variables)
->>>>>>> ecef36b3
 
     def default(self):
         return self.bottom()

from collections import OrderedDict
from frontend.import_handler import ImportHandler
import ast


class PreAnalyzer:
    """Analyzer for the AST, It provides the following configurations before the type inference:
        - The maximum args length of functions in the whole program
        - The maximum tuple length in the whole program
        - All the used names (variables, functions, classes, etc.) in the program,
            to be used in inferring relevant stub functions.
        - Class and instance attributes
    """

    def __init__(self, prog_ast, base_folder):
        """
        :param prog_ast: The AST for the python program  
        """
        # List all the nodes existing in the AST
        self.base_folder = base_folder
        self.all_nodes = self.walk(prog_ast)
        self.stub_nodes = []

    def walk(self, prog_ast):
        result = list(ast.walk(prog_ast))
        import_nodes = [node for node in result if isinstance(node, ast.Import)]
        import_from_nodes = [node for node in result if isinstance(node, ast.ImportFrom)]
        for node in import_nodes:
            for name in node.names:
                new_ast = ImportHandler.get_ast(name.name, self.base_folder)
                result += self.walk(new_ast)
        for node in import_from_nodes:
            if node.module == "typing":
                # FIXME ignore typing for now, not to break type vars
                continue
            new_ast = ImportHandler.get_ast(node.module, self.base_folder)
            result += self.walk(new_ast)

        return result

    def add_stub_ast(self, tree):
        """Add an AST of a stub file to the pre-analyzer"""
        self.stub_nodes += list(ast.walk(tree))

    def maximum_function_args(self):
        """Get the maximum number of function arguments appearing in the AST"""
        user_func_defs = [node for node in self.all_nodes if isinstance(node, ast.FunctionDef)]
        stub_func_defs = [node for node in self.stub_nodes if isinstance(node, ast.FunctionDef)]

        # A minimum value of 1 because a default __init__ with one argument function
        # is added to classes that doesn't contain one
        user_func_max = max([len(node.args.args) for node in user_func_defs] + [1])
        stub_func_max = max([len(node.args.args) for node in stub_func_defs] + [1])

        return max(user_func_max, stub_func_max)

    def maximum_tuple_length(self):
        """Get the maximum length of tuples appearing in the AST"""
        user_tuples = [node for node in self.all_nodes if isinstance(node, ast.Tuple)]
        stub_tuples = [node for node in self.stub_nodes if isinstance(node, ast.Tuple)]

        user_max = max([len(node.elts) for node in user_tuples] + [0])
        stub_tuples = max([len(node.elts) for node in stub_tuples] + [0])

        return max(user_max, stub_tuples)

    def get_all_used_names(self):
        """Get all used variable names and used-defined classes names"""
        names = [node.id for node in self.all_nodes if isinstance(node, ast.Name)]
        names += [node.name for node in self.all_nodes if isinstance(node, ast.ClassDef)]
        return names

    def analyze_classes(self):
        """Pre-analyze and configure classes before the type inference
        
        Do the following:
            - Propagate methods from bases to subclasses.
            - Add __init__ function to classes if it doesn't exist.
            - Return a mapping from class names to their attributes and methods.
            - Return a mapping from class names to their base classes if they have any.
            
        """
        # TODO propagate attributes to subclasses.
        class_defs = [node for node in self.all_nodes if isinstance(node, ast.ClassDef)]

        propagate_attributes_to_subclasses(class_defs)

        class_to_instance_attributes = OrderedDict()
        class_to_class_attributes = OrderedDict()
        class_to_funcs = OrderedDict()
        class_to_base = OrderedDict()

        for cls in class_defs:
            if len(cls.bases) > 1:
                raise NotImplementedError("Multiple inheritance is not supported yet.")
            elif cls.bases:
                class_to_base[cls.name] = cls.bases[0].id
            else:
                class_to_base[cls.name] = "object"

            add_init_if_not_existing(cls)

            # instance attributes contains all attributes that can be accessed through the instance
            instance_attributes = set()

            # class attributes contains all attributes that can be accessed through the class
            # Ex:
            # class A:
            #     x = 1
            # A.x

            # class attributes are subset from instance attributes
            class_attributes = set()
            class_to_instance_attributes[cls.name] = instance_attributes
            class_to_class_attributes[cls.name] = class_attributes

            class_funcs = {}
            class_to_funcs[cls.name] = class_funcs

            # Inspect all class-level statements
            for cls_stmt in cls.body:
                if isinstance(cls_stmt, ast.FunctionDef):
                    class_funcs[cls_stmt.name] = (len(cls_stmt.args.args), [d.id for d in cls_stmt.decorator_list])
                    # Add function to class attributes and get attributes defined by self.some_attribute = value
                    instance_attributes.add(cls_stmt.name)
                    class_attributes.add(cls_stmt.name)
                    if not cls_stmt.args.args:
                        continue
                    first_arg = cls_stmt.args.args[0].arg  # In most cases it will be 'self'

                    # Get attribute assignments where attribute value is the same as the first argument
                    func_nodes = ast.walk(cls_stmt)
                    assignments = [node for node in func_nodes if isinstance(node, ast.Assign)]

                    for assignment in assignments:
                        for target in assignment.targets:
                            if (isinstance(target, ast.Attribute) and isinstance(target.value, ast.Name) and
                                    target.value.id == first_arg):
                                instance_attributes.add(target.attr)
                elif isinstance(cls_stmt, ast.Assign):
                    # Get attributes defined as class-level assignment
                    for target in cls_stmt.targets:
                        if isinstance(target, ast.Name):
                            class_attributes.add(target.id)
                            instance_attributes.add(target.id)

        return class_to_instance_attributes, class_to_class_attributes, class_to_base, class_to_funcs

    def get_all_configurations(self):
        config = Configuration()
        config.max_tuple_length = self.maximum_tuple_length()
        config.max_function_args = self.maximum_function_args()
<<<<<<< HEAD
        (config.classes_to_instance_attrs, config.classes_to_class_attrs,
         config.class_to_base, config.class_to_funcs) = self.analyze_classes()
=======
        config.base_folder = self.base_folder
        config.classes_to_instance_attrs, config.classes_to_class_attrs, config.class_to_base = self.analyze_classes()
>>>>>>> 94eb3205
        config.used_names = self.get_all_used_names()

        return config


class Configuration:
    """A class holding configurations given by the pre-analyzer"""
    def __init__(self):
        self.max_tuple_length = 0
        self.max_function_args = 1
        self.classes_to_attrs = OrderedDict()
        self.class_to_base = OrderedDict()
<<<<<<< HEAD
        self.class_to_funcs = OrderedDict()
=======
        self.base_folder = ""
>>>>>>> 94eb3205
        self.used_names = []


def propagate_attributes_to_subclasses(class_defs):
    """Start depth-first methods propagation from inheritance roots to subclasses"""
    inheritance_forest = get_inheritance_forest(class_defs)
    roots = get_forest_roots(inheritance_forest)
    name_to_node = class_name_to_node(class_defs)

    for root in roots:
        propagate(root, inheritance_forest, name_to_node)


def propagate(node, inheritance_forest, name_to_node):
    """Propagate methods to subclasses with depth first manner.
    
    :param node: The class node whose methods are to be propagated
    :param inheritance_forest: A data-structure containing the inheritance hierarchy
    :param name_to_node: A mapping from class names to their AST nodes 
    """
    for subclass in inheritance_forest[node]:
        base_node = name_to_node[node]
        sub_node = name_to_node[subclass]
        sub_funcs_names = [func.name for func in sub_node.body if isinstance(func, ast.FunctionDef)]

        # Select only functions that are not overridden in the subclasses.
        inherited_funcs = [func for func in base_node.body
                           if isinstance(func, ast.FunctionDef) and func.name not in sub_funcs_names]
        sub_node.body += inherited_funcs
        # Propagate to sub-subclasses..
        propagate(subclass, inheritance_forest, name_to_node)


def class_name_to_node(nodes):
    """Return a mapping for the class name to its AST node."""
    name_to_node = {}
    for node in nodes:
        name_to_node[node.name] = node
    return name_to_node


def get_forest_roots(forest):
    """Return list of classes that have no super-class (other than object)"""
    roots = list(forest.keys())
    for node in forest:
        for sub in forest[node]:
            if sub in roots:
                roots.remove(sub)
    return roots


def get_inheritance_forest(class_defs):
    """Return a forest of class nodes
    
    Each tree represents an inheritance hierarchy. There is a directed edge between class 'a' and class 'b'
    if 'b' extends 'a'.
    """
    tree = {}
    for cls in class_defs:
        tree[cls.name] = []
    for cls in class_defs:
        bases = cls.bases
        for base in bases:
            if base.id not in tree:
                raise TypeError("Undefined name {}".format(base.id))
            tree[base.id].append(cls.name)
    return tree


def add_init_if_not_existing(class_node):
    """Add a default empty __init__ function if it doesn't exist in the class node"""
    for stmt in class_node.body:
        if isinstance(stmt, ast.FunctionDef) and stmt.name == "__init__":
            return
    class_node.body.append(ast.FunctionDef(
        name="__init__",
        args=ast.arguments(args=[ast.arg(arg="self", annotation=None)]),
        body=[ast.Pass()],
        decorator_list=[],
        returns=None,
        lineno=class_node.lineno
    ))<|MERGE_RESOLUTION|>--- conflicted
+++ resolved
@@ -150,13 +150,9 @@
         config = Configuration()
         config.max_tuple_length = self.maximum_tuple_length()
         config.max_function_args = self.maximum_function_args()
-<<<<<<< HEAD
+        config.base_folder = self.base_folder
         (config.classes_to_instance_attrs, config.classes_to_class_attrs,
          config.class_to_base, config.class_to_funcs) = self.analyze_classes()
-=======
-        config.base_folder = self.base_folder
-        config.classes_to_instance_attrs, config.classes_to_class_attrs, config.class_to_base = self.analyze_classes()
->>>>>>> 94eb3205
         config.used_names = self.get_all_used_names()
 
         return config
@@ -169,11 +165,8 @@
         self.max_function_args = 1
         self.classes_to_attrs = OrderedDict()
         self.class_to_base = OrderedDict()
-<<<<<<< HEAD
         self.class_to_funcs = OrderedDict()
-=======
         self.base_folder = ""
->>>>>>> 94eb3205
         self.used_names = []
 
 

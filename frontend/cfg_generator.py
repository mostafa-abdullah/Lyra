import optparse
import sys
import typing

from visualization.graph_renderer import CfgRenderer
import ast
from core.cfg import *
from core.statements import *
from core.expressions import *


def main(args):
    optparser = optparse.OptionParser(usage="python3.6 -m frontend.cfg_generator [options] [string]")
    optparser.add_option("-f", "--file",
                         help="Read a code snippet from the specified file")
    optparser.add_option("-l", "--label",
                         help="The label for the visualization")

    options, args = optparser.parse_args(args)
    if options.file:
        with open(options.file) as instream:
            code = instream.read()
        label = options.file
    elif len(args) == 2:
        code = args[1] + "\n"
        label = "<code read from command line parameter>"
    else:
        print("Expecting Python code on stdin...")
        code = sys.stdin.read()
        label = "<code read from stdin>"
    if options.label:
        label = options.label

    cfg = source_to_cfg(code)

    CfgRenderer().render(cfg, label=label)


class LooseControlFlowGraph:
    class SpecialEdgeType(Enum):
        BREAK = 1
        CONTINUE = 2

    def __init__(self, nodes: Set[Node] = None, in_node: Node = None, out_node: Node = None, edges: Set[Edge] = None,
                 loose_in_edges=None,
                 loose_out_edges=None, both_loose_edges=None):
        """Loose control flow graph representation.

        This representation uses a complete (non-loose) control flow graph via aggregation and adds loose edges and
        some transformations methods to combine, prepend and append loose control flow graphs. This class
        intentionally does not provide access to the linked CFG. The completed CFG can be retrieved finally with
        `eject()`.

        :param nodes: optional set of nodes of the control flow graph
        :param in_node: optional entry node of the control flow graph
        :param out_node: optional exit node of the control flow graph
        :param edges: optional set of edges of the control flow graph
        :param loose_in_edges: optional set of loose edges that have no start yet and end inside this CFG
        :param loose_out_edges: optional set of loose edges that start inside this CFG and have no end yet
        :param both_loose_edges: optional set of loose edges, loose on both ends
        """
        assert not in_node or not (loose_in_edges or both_loose_edges)
        assert not out_node or not (loose_out_edges or both_loose_edges)
        assert all([e.source is None for e in loose_in_edges or []])
        assert all([e.target is None for e in loose_out_edges or []])
        assert all([e.source is None and e.target is None for e in both_loose_edges or []])

        self._cfg = ControlFlowGraph(nodes or set(), in_node, out_node, edges or set())
        self._loose_in_edges = loose_in_edges or set()
        self._loose_out_edges = loose_out_edges or set()
        self._both_loose_edges = both_loose_edges or set()
        self._special_edges = []

    @property
    def nodes(self) -> Dict[int, Node]:
        return self._cfg.nodes

    @property
    def in_node(self) -> Node:
        return self._cfg.in_node

    @in_node.setter
    def in_node(self, node):
        self._cfg._in_node = node

    @property
    def out_node(self) -> Node:
        return self._cfg.out_node

    @out_node.setter
    def out_node(self, node):
        self._cfg._out_node = node

    @property
    def edges(self) -> Dict[Tuple[Node, Node], Edge]:
        return self._cfg.edges

    @property
    def loose_in_edges(self) -> Set[Edge]:
        return self._loose_in_edges

    @property
    def loose_out_edges(self) -> Set[Edge]:
        return self._loose_out_edges

    @property
    def both_loose_edges(self) -> Set[Edge]:
        return self._both_loose_edges

    @property
    def special_edges(self) -> List[Tuple[Edge, SpecialEdgeType]]:
        return self._special_edges

    def loose(self):
        return len(self.loose_in_edges) or len(self.loose_out_edges) or len(self.both_loose_edges) or len(
            self.special_edges)

    def add_node(self, node):
        self.nodes[node.identifier] = node

    def add_edge(self, edge):
        """Add a (loose/normal) edge to this loose CFG.
        """
        if not edge.source and not edge.target:
            self.both_loose_edges.add(edge)
            self._cfg._in_node = None
            self._cfg._out_node = None
        elif not edge.source:
            self.loose_in_edges.add(edge)
            self._cfg._in_node = None
        elif not edge.target:
            self.loose_out_edges.add(edge)
            self._cfg._out_node = None
        else:
            self.edges[edge.source, edge.target] = edge

    def combine(self, other):
        assert not (self.in_node and other.in_node)
        assert not (self.out_node and other.out_node)
        self.nodes.update(other.nodes)
        self.edges.update(other.edges)
        self.loose_in_edges.update(other.loose_in_edges)
        self.loose_out_edges.update(other.loose_out_edges)
        self.both_loose_edges.update(other.both_loose_edges)
        self.special_edges.extend(other.special_edges)
        self._cfg._in_node = other.in_node or self.in_node  # agree on in_node
        self._cfg._out_node = other.out_node or self.out_node  # agree on out_node
        return self

    def prepend(self, other):
        other.append(self)
        self.replace(other)

    def append(self, other):
        assert not (self.loose_out_edges and other.loose_in_edges)
        assert not self.both_loose_edges or (not other.loose_in_edges and not other.both_loose_edges)

        self.nodes.update(other.nodes)
        self.edges.update(other.edges)

        edge_added = False
        if self.loose_out_edges:
            edge_added = True
            for e in self.loose_out_edges:
                e._target = other.in_node
                self.edges[(e.source, e.target)] = e  # updated/created edge is not yet in edge dict -> add
            # clear loose edge sets
            self._loose_out_edges = set()
        elif other.loose_in_edges:
            edge_added = True
            for e in other.loose_in_edges:
                e._source = self.out_node
                self.edges[(e.source, e.target)] = e  # updated/created edge is not yet in edge dict -> add
            # clear loose edge set
            other._loose_in_edges = set()

        if self.both_loose_edges:
            edge_added = True
            for e in self.both_loose_edges:
                e._target = other.in_node
                self.add_edge(e)  # updated/created edge is not yet in edge dict -> add
            # clear loose edge set
            self._both_loose_edges = set()
        elif other.both_loose_edges:
            edge_added = True
            for e in other.both_loose_edges:
                e._source = self.in_node
                self.add_edge(e)  # updated/created edge is not yet in edge dict -> add
            # clear loose edge set
            other._both_loose_edges = set()
        if not edge_added:
            # neither of the CFGs has loose ends -> add unconditional edge
            e = Unconditional(self.out_node, other.in_node)
            self.edges[(e.source, e.target)] = e  # updated/created edge is not yet in edge dict -> add

        # in any case, transfer loose_out_edges of other to self
        self.loose_out_edges.update(other.loose_out_edges)
        self.special_edges.extend(other.special_edges)
        self._cfg._out_node = other.out_node

        return self

    def eject(self) -> ControlFlowGraph:
        if self.loose():
            raise TypeError('This control flow graph is still loose and can not eject a complete control flow graph!')
        return self._cfg

    def replace(self, other):
        self.__dict__.update(other.__dict__)


class NodeIdentifierGenerator:
    """
    A helper class to generate a increasing sequence of node identifiers.
    """

    def __init__(self):
        """
        Creates a sequencer which will return 1 as the first id.
        """
        self._next = 0

    @property
    def next(self):
        self._next += 1
        return self._next


class CfgFactory:
    """
    A helper class that encapsulates a partial CFG and possibly some statements not yet attached to CFG.

    Whenever the
    method `complete_basic_block()` is called, it is ensured that all unattached statements are properly attached to
    partial CFG. The partial CFG can be retrieved at any time by property `cfg`.
    """

    def __init__(self, id_gen):
        self._stmts = []
        self._cfg = None
        self._id_gen = id_gen

    @property
    def cfg(self):
        return self._cfg

    def prepend_cfg(self, other):
        if self._cfg is not None:
            self._cfg.prepend(other)
        else:
            self._cfg = other
        return self._cfg

    def append_cfg(self, other):
        if self._cfg is not None:
            self._cfg.append(other)
        else:
            self._cfg = other
        return self._cfg

    def add_stmts(self, stmts):
        """
        Adds statements to the currently open block.
        :param stmts: a single statement or an iterable of statements
        :return:
        """
        if isinstance(stmts, (List, Tuple)):
            self._stmts.extend(list(stmts))
        else:
            self._stmts.append(stmts)

    def complete_basic_block(self):
        if self._stmts:
            block = Basic(self._id_gen.next, self._stmts)
            self.append_cfg(LooseControlFlowGraph({block}, block, block, set()))
            self._stmts = []


# noinspection PyMethodMayBeStatic,PyPep8Naming,PyUnusedLocal
class CfgVisitor(ast.NodeVisitor):
    """
    This AST visitor generates a CFG recursively.

    Overwritten methods return either a partial CFG or a statement/expression, depending on the type of node.
    """

    def __init__(self):
        super().__init__()
        self._id_gen = NodeIdentifierGenerator()

    def visit_Num(self, node):
        pp = ProgramPoint(node.lineno, node.col_offset)
        l = self._ensure_stmt(pp, Literal(int, node.n))
        return l

    def visit_Str(self, node):
        pp = ProgramPoint(node.lineno, node.col_offset)
        l = self._ensure_stmt(pp, Literal(str, node.s))
        return l

    def visit_Name(self, node):
        pp = ProgramPoint(node.lineno, node.col_offset)
        # TODO remove this name hack when type inferences work
        typ = list if node.id.startswith("list") else int
        v = self._ensure_stmt(pp, VariableIdentifier(typ, node.id))
        return v

    def visit_Assign(self, node):
        pp = ProgramPoint(node.lineno, node.col_offset)
        value = self._ensure_stmt_visit(node.value)
        stmts = [Assignment(pp, self._ensure_stmt_visit(target), value) for
                 target in node.targets]
        return stmts

    def visit_AugAssign(self, node):
        pp = ProgramPoint(node.lineno, node.col_offset)
        value = self._ensure_stmt_visit(node.value)
        target = self._ensure_stmt_visit(node.target)
        operand_call = Call(pp, type(node.op).__name__.lower(), [target, value], int)
        stmt = Assignment(pp, target, operand_call)
        return [stmt]

    def visit_Module(self, node):
        start_cfg = self._dummy_cfg()
        body_cfg = self._translate_body(node.body, allow_loose_in_edges=True, allow_loose_out_edges=True)
        end_cfg = self._dummy_cfg()

        return start_cfg.append(body_cfg).append(end_cfg)

    def visit_If(self, node):
        body_cfg = self._translate_body(node.body)

        pp_test = ProgramPoint(node.test.lineno, node.test.col_offset)
        test = self.visit(node.test)
        neg_test = Call(pp_test, "not", [test], bool)

        body_cfg.add_edge(Conditional(None, test, body_cfg.in_node, Edge.Kind.IF_IN))
        if body_cfg.out_node:  # if control flow can exit the body at all, add an unconditional IF_OUT edge
            body_cfg.add_edge(Unconditional(body_cfg.out_node, None, Edge.Kind.IF_OUT))
        if node.orelse:  # if there is else branch
            orelse_cfg = self._translate_body(node.orelse)
            orelse_cfg.add_edge(Conditional(None, neg_test, orelse_cfg.in_node, Edge.Kind.IF_IN))
            if orelse_cfg.out_node:  # if control flow can exit the else at all, add an unconditional IF_OUT edge
                orelse_cfg.add_edge(Unconditional(orelse_cfg.out_node, None, Edge.Kind.IF_OUT))
        else:
            orelse_cfg = LooseControlFlowGraph()
            orelse_cfg.add_edge(Conditional(None, neg_test, None, Edge.Kind.DEFAULT))

        # extend special edges with IF_OUT edges and additional necessary dummy nodes
        for special_edge, edge_type in body_cfg.special_edges:
            dummy = self._dummy()
            body_cfg.add_node(dummy)

            # add a new IF_OUT edge where the special edge is at the moment, ending in new dummy node
            body_cfg.add_edge(Unconditional(special_edge.source, dummy, Edge.Kind.IF_OUT))

            # change position of special edge to be AFTER the new dummy
            special_edge._source = dummy

        cfg = body_cfg.combine(orelse_cfg)
        return cfg

    def visit_While(self, node):
        header_node = self._dummy()

        cfg = self._translate_body(node.body)
        body_in_node = cfg.in_node
        body_out_node = cfg.out_node

        pp_test = ProgramPoint(node.test.lineno, node.test.col_offset)
        test = self.visit(node.test)
        neg_test = Call(pp_test, "not", [test], bool)

        cfg.add_node(header_node)
        cfg.in_node = header_node

        cfg.add_edge(Conditional(header_node, test, body_in_node, Edge.Kind.LOOP_IN))
        cfg.add_edge(Conditional(header_node, neg_test, None))
<<<<<<< HEAD
        if body_out_node:  # if control flow can exit the body at all, add an unconditional LOOP_OUT edge
=======
        if body_out_node:   # if control flow can exit the body at all, add an unconditional LOOP_OUT edge
>>>>>>> 2b27d0be
            cfg.add_edge(Unconditional(body_out_node, header_node, Edge.Kind.LOOP_OUT))

        if node.orelse:  # if there is else branch
            orelse_cfg = self._translate_body(node.orelse)
            if orelse_cfg.out_node:  # if control flow can exit the else at all, add an unconditional DEFAULT edge
                orelse_cfg.add_edge(Unconditional(orelse_cfg.out_node, None, Edge.Kind.DEFAULT))
            cfg.append(orelse_cfg)

        for special_edge, edge_type in cfg.special_edges:
            if edge_type == LooseControlFlowGraph.SpecialEdgeType.CONTINUE:
                cfg.add_edge(Unconditional(special_edge.source, header_node, Edge.Kind.LOOP_OUT))
            elif edge_type == LooseControlFlowGraph.SpecialEdgeType.BREAK:
                cfg.add_edge(Unconditional(special_edge.source, None, Edge.Kind.LOOP_OUT))
        cfg.special_edges.clear()

        return cfg

    def visit_Break(self, _):
        dummy = self._dummy()
        cfg = LooseControlFlowGraph({dummy}, dummy, None)
        # the type of the special edge is not yet known, may be also an IF_OUT first, before LOOP_OUT
        # so set type to DEFAULT for now but remember the special type of this edge separately
        cfg.special_edges.append(
            (Unconditional(dummy, None, Edge.Kind.DEFAULT), LooseControlFlowGraph.SpecialEdgeType.BREAK)
        )
        return cfg

    def visit_Continue(self, _):
        dummy = self._dummy()
        cfg = LooseControlFlowGraph({dummy}, dummy, None)
        # the type of the special edge is not yet known, may be also an IF_OUT first, before LOOP_OUT
        # so set type to DEFAULT for now but remember the special type of this edge separately
        cfg.special_edges.append(
            (Unconditional(dummy, None, Edge.Kind.DEFAULT), LooseControlFlowGraph.SpecialEdgeType.CONTINUE)
        )
        return cfg

    def visit_UnaryOp(self, node):
        pp = ProgramPoint(node.lineno, node.col_offset)
        operand = self.visit(node.operand)
        return Call(pp, type(node.op).__name__.lower(), [operand], int)

    def visit_BinOp(self, node):
        pp = ProgramPoint(node.lineno, node.col_offset)
        return Call(pp, type(node.op).__name__.lower(),
                    [self._ensure_stmt_visit(node.left), self._ensure_stmt_visit(node.right)], int)

    def visit_BoolOp(self, node):
        pp = ProgramPoint(node.lineno, node.col_offset)
        return Call(pp, type(node.op).__name__.lower(),
                    [self._ensure_stmt_visit(val) for val in node.values], bool)

    def visit_Compare(self, node):
        pp = ProgramPoint(node.lineno, node.col_offset)
        last_comp = self._ensure_stmt_visit(node.comparators[0])
        result = Call(pp, type(node.ops[0]).__name__.lower(),
                      [self._ensure_stmt_visit(node.left),
                       last_comp],
                      bool)
        for op, comp in list(zip(node.ops, node.comparators))[1:]:
            cur_call = Call(pp, type(op).__name__.lower(),
                            [last_comp,
                             self._ensure_stmt_visit(comp)],
                            bool)
            result = Call(pp, 'and',
                          [result,
                           cur_call],
                          bool)
        return result

    def visit_NameConstant(self, node):
        return Literal(bool, node.value)

    def visit_Expr(self, node):
        return self.visit(node.value)

    def visit_Call(self, node):
        pp = ProgramPoint(node.lineno, node.col_offset)
        return Call(pp, node.func.id, [self.visit(arg) for arg in node.args], typing.Any)

    def visit_List(self, node):
        pp = ProgramPoint(node.lineno, node.col_offset)
        return ListDisplayStmt(pp, [self.visit(e) for e in node.elts])

    def visit_Subscript(self, node):
        pp = ProgramPoint(node.lineno, node.col_offset)
        if isinstance(node.slice, ast.Index):
            return IndexStmt(pp, self._ensure_stmt_visit(node.value, pp), self._ensure_stmt_visit(node.slice.value, pp))
        elif isinstance(node.slice, ast.Slice):
            return SliceStmt(pp, self._ensure_stmt_visit(node.value, pp),
                             self._ensure_stmt_visit(node.slice.lower, pp),
                             self._ensure_stmt_visit(node.slice.step, pp) if node.slice.step else None,
                             self._ensure_stmt_visit(node.slice.upper, pp))
        else:
            raise NotImplementedError(f"The statement {str(type(node.slice))} is not yet translatable to CFG!")

    def generic_visit(self, node):
        print(type(node).__name__)
        super().generic_visit(node)

    def _dummy(self):
        return Basic(self._id_gen.next, list())

    def _dummy_cfg(self):
        dummy = self._dummy()
        return LooseControlFlowGraph({dummy}, dummy, dummy, set())

    def _translate_body(self, body, allow_loose_in_edges=False, allow_loose_out_edges=False):
        cfg_factory = CfgFactory(self._id_gen)

        for child in body:
            if isinstance(child, (ast.Assign, ast.AugAssign, ast.Expr)):
                cfg_factory.add_stmts(self.visit(child))
            elif isinstance(child, ast.If):
                cfg_factory.complete_basic_block()
                if_cfg = self.visit(child)
                cfg_factory.append_cfg(if_cfg)
            elif isinstance(child, ast.While):
                cfg_factory.complete_basic_block()
                while_cfg = self.visit(child)
                cfg_factory.append_cfg(while_cfg)
            elif isinstance(child, ast.Break):
                cfg_factory.complete_basic_block()
                break_cfg = self.visit(child)
                cfg_factory.append_cfg(break_cfg)
            elif isinstance(child, ast.Continue):
                cfg_factory.complete_basic_block()
                cont_cfg = self.visit(child)
                cfg_factory.append_cfg(cont_cfg)
            elif isinstance(child, ast.Pass):
                pass
            else:
                raise NotImplementedError(f"The statement {str(type(child))} is not yet translatable to CFG!")
        cfg_factory.complete_basic_block()

        if not allow_loose_in_edges and cfg_factory.cfg and cfg_factory.cfg.loose_in_edges:
            cfg_factory.prepend_cfg(self._dummy_cfg())
        if not allow_loose_out_edges and cfg_factory.cfg and cfg_factory.cfg.loose_out_edges:
            cfg_factory.append_cfg(self._dummy_cfg())

        return cfg_factory.cfg

    @staticmethod
    def _ensure_stmt(pp, expr):
        if isinstance(expr, Statement):
            return expr
        elif isinstance(expr, Literal):
            return LiteralEvaluation(pp, expr)
        elif isinstance(expr, VariableIdentifier):
            return VariableAccess(pp, expr)
        else:
            raise NotImplementedError(f"The expression {str(type(expr))} is not yet translatable to CFG!")

    def _ensure_stmt_visit(self, node, pp=None):
        result = self.visit(node)
        pp = pp if pp else ProgramPoint(node.lineno, node.col_offset)
        return CfgVisitor._ensure_stmt(pp, result)


def ast_to_cfg(root_node):
    """
    Create the control flow graph from a ast node.
    :param root_node: the root node of the AST to be translated to CFG
    :return: the CFG of the passed AST.
    """
    loose_cfg = CfgVisitor().visit(root_node)
    return loose_cfg.eject()


def source_to_cfg(code):
    """
    Parses the given code and creates its control flow graph.
    :param code: the code as a string
    :return: the CFG of code
    """
    root_node = ast.parse(code)
    return ast_to_cfg(root_node)


if __name__ == '__main__':
    main(sys.argv)<|MERGE_RESOLUTION|>--- conflicted
+++ resolved
@@ -276,7 +276,7 @@
             self._stmts = []
 
 
-# noinspection PyMethodMayBeStatic,PyPep8Naming,PyUnusedLocal
+# noinspection PyMethodMayBeStatic,PyPep8Naming
 class CfgVisitor(ast.NodeVisitor):
     """
     This AST visitor generates a CFG recursively.
@@ -376,11 +376,7 @@
 
         cfg.add_edge(Conditional(header_node, test, body_in_node, Edge.Kind.LOOP_IN))
         cfg.add_edge(Conditional(header_node, neg_test, None))
-<<<<<<< HEAD
         if body_out_node:  # if control flow can exit the body at all, add an unconditional LOOP_OUT edge
-=======
-        if body_out_node:   # if control flow can exit the body at all, add an unconditional LOOP_OUT edge
->>>>>>> 2b27d0be
             cfg.add_edge(Unconditional(body_out_node, header_node, Edge.Kind.LOOP_OUT))
 
         if node.orelse:  # if there is else branch

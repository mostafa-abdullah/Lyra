--- conflicted
+++ resolved
@@ -402,12 +402,8 @@
         if hasattr(node, "method_type"):  # check if the node contains the manually added method flag
             if node.method_type not in context.builtin_methods:
                 context.builtin_methods[node.method_type] = {}
-<<<<<<< HEAD
-            context.builtin_methods[node.method_type][node.name] = AnnotatedFunction(args_annotations, return_annotation)
-=======
             context.builtin_methods[node.method_type][node.name] = AnnotatedFunction(args_annotations,
                                                                                      return_annotation)
->>>>>>> 9001509e
         else:
             context.set_type(node.name, AnnotatedFunction(args_annotations, return_annotation))
         return
@@ -426,11 +422,7 @@
     if node.returns:
         return_type = solver.resolve_annotation(node.returns)
         if ((len(node.body) == 1 and isinstance(node.body[0], ast.Pass))
-<<<<<<< HEAD
-           or (len(node.body) == 2 and isinstance(node.body[0], ast.Expr) and isinstance(node.body[1], ast.Pass))):
-=======
                 or (len(node.body) == 2 and isinstance(node.body[0], ast.Expr) and isinstance(node.body[1], ast.Pass))):
->>>>>>> 9001509e
             # Stub function
             body_type = return_type
         else:

"""Inferrer for python statements.

Infers the types for the following expressions:
    - Assign(expr* targets, expr value)
    - AugAssign(expr target, operator op, expr value)
    - Return(expr? value)
    - Delete(expr* targets)
    - If(expr test, stmt* body, stmt* orelse)
    - While(expr test, stmt* body, stmt* orelse)
    - For(expr target, expr iter, stmt* body, stmt* orelse)
    - AsyncFor(expr target, expr iter, stmt* body, stmt* orelse)
    - With(withitem* items, stmt* body)
    - AsyncWith(withitem* items, stmt* body)
    - Try(stmt* body, excepthandler* handlers, stmt* orelse, stmt* finalbody)

    TODO:
    - Import(alias* names)
    - ImportFrom(identifier? module, alias* names, int? level)
    - Global(identifier* names)
    - Nonlocal(identifier* names)
"""

import ast
import frontend.expr_inferrer as expr
import frontend.z3_axioms as axioms
import frontend.z3_types as z3_types
import sys

from frontend.config import config as inference_config
from frontend.context import Context, AnnotatedFunction
from frontend.import_handler import ImportHandler


def _infer_one_target(target, context, solver):
    """
    Get the type of the left hand side of an assignment
    
    :param target: The target on the left hand side 
    :param context: The current context level
    :param solver: The SMT solver
    :return: the type of the target
    """
    if isinstance(target, ast.Name):
        if target.id in context.types_map:
            return context.get_type(target.id)
        else:
            target_type = solver.new_z3_const("assign")
            context.set_type(target.id, target_type)
            return target_type
    elif isinstance(target, ast.Tuple):
        args_types = []
        for elt in target.elts:
            args_types.append(_infer_one_target(elt, context, solver))
        return solver.z3_types.tuples[len(args_types)](*args_types)
    elif isinstance(target, ast.List):
        list_type = solver.new_z3_const("assign")
        for elt in target.elts:
            solver.add(list_type == _infer_one_target(elt, context, solver),
                       fail_message="List assignment in line {}".format(target.lineno))
        return solver.z3_types.list(list_type)
    target_type = expr.infer(target, context, solver)

    if isinstance(target, ast.Subscript):
        solver.add(axioms.subscript_assignment(expr.infer(target.value, context, solver), solver.z3_types),
                   fail_message="Subscript assignment in line {}".format(target.lineno))

    return target_type


# noinspection PyUnresolvedReferences
def _infer_assignment_target(target, context, value_type, solver):
    """Infer the type of a target in an assignment

    Attributes:
        target: the target whose type is to be inferred
        context: the current context level
        value_type: the type of the value assigned to the target

    Target cases:
        - Variable name. Ex: x = 1
        - Tuple. Ex: a, b = 1, "string"
        - List. Ex: [a, b] = [1, "string"]
        - Subscript. Ex: x[0] = 1, x[1 : 2] = [2,3], x["key"] = value
        - Compound: Ex: a, b[0], [c, d], e["key"] = 1, 2.0, [True, False], "value"
    """
    target_type = _infer_one_target(target, context, solver)
    solver.add(axioms.assignment(target_type, value_type, solver.z3_types),
               fail_message="Assignment in line {}".format(target.lineno))
    solver.optimize.add_soft(target_type == value_type)


def _is_type_var_declaration(node):
    return isinstance(node, ast.Call) and isinstance(node.func, ast.Name) and node.func.id == "TypeVar"


def _infer_assign(node, context, solver):
    """Infer the types of target variables in an assignment node."""

    if _is_type_var_declaration(node.value):
        solver.annotation_resolver.add_type_var(node.targets[0], node.value)
    else:
        for target in node.targets:
            _infer_assignment_target(target, context, expr.infer(node.value, context, solver), solver)

    return solver.z3_types.none


def _infer_augmented_assign(node, context, solver):
    """Infer the types for augmented assignments

    Examples:
        a += 5
        b[2] &= x
        c.x -= f(1, 2)
    """
    target_type = expr.infer(node.target, context, solver)
    value_type = expr.infer(node.value, context, solver)
    result_type = expr.binary_operation_type(target_type, node.op, value_type, node.lineno, solver)

    _infer_assignment_target(node.target, context, result_type, solver)

    return solver.z3_types.none


# noinspection PyUnresolvedReferences
def _delete_element(target, context, lineno, solver):
    """Remove (if needed) a target from the context

    Cases:
        - del var_name: remove its type mapping from the context directly.
        - del subscript:
                    * Tuple/String --> Immutable. Raise exception.
                    * List/Dict --> Do nothing to the context.
    """
    if isinstance(target, (ast.Tuple, ast.List)):  # Multiple deletions
        for elem in target.elts:
            _delete_element(elem, context, lineno, solver)
    elif isinstance(target, ast.Name):
        context.delete_type(target.id)
    elif isinstance(target, ast.Subscript):
        expr.infer(target, context, solver)
        indexed_type = expr.infer(target.value, context, solver)
        solver.add(axioms.delete_subscript(indexed_type, solver.z3_types),
                   fail_message="Deletion in line {}".format(lineno))
    elif isinstance(target, ast.Attribute):
        raise NotImplementedError("Attribute deletion is not supported.")


def _infer_delete(node, context, solver):
    """Remove (if needed) the type of the deleted items in the current context"""
    for target in node.targets:
        _delete_element(target, context, node.lineno, solver)

    return solver.z3_types.none


def _infer_body(body, context, lineno, solver):
    """Infer the type of a code block containing multiple statements"""
    body_type = solver.new_z3_const("body")
    if len(body) == 0:
        solver.add(body_type == solver.z3_types.none,
                   fail_message="Body type in line {}".format(lineno))
        return body_type
    stmts_types = []
    for stmt in body:
        stmt_type = infer(stmt, context, solver)
        stmts_types.append(stmt_type)
        solver.add(axioms.body(body_type, stmt_type, solver.z3_types),
                   fail_message="Body type in line {}".format(lineno))
    # The body type should be none if all statements have none type.
    solver.add(z3_types.Implies(z3_types.And([x == solver.z3_types.none for x in stmts_types]),
                                body_type == solver.z3_types.none),
               fail_message="Body type in line {}".format(lineno))

    return body_type


def _infer_control_flow(node, context, solver):
    """Infer the type(s) for an if/while/for statements block.

    Arguments:
        node: The AST node to be inferred
        context: the current context level
    Example:
        if (some_condition):
            ......
            return "some string"
        else:
            ......
            return 2.0

        type: super{String, Float}
    """
    body_context = Context(parent_context=context)
    else_context = Context(parent_context=context)

    body_type = _infer_body(node.body, body_context, node.lineno, solver)
    else_type = _infer_body(node.orelse, else_context, node.lineno, solver)

    # Re-assigning variables in the body branch
    for v in body_context.types_map:
        if context.has_variable(v):
            t1 = body_context.types_map[v]
            t2 = context.get_type(v)
            solver.add(t1 == t2,
                       fail_message="re-assigning in flow branching in line {}".format(node.lineno))

    # Re-assigning variables in the else branch
    for v in else_context.types_map:
        if context.has_variable(v):
            t1 = else_context.types_map[v]
            t2 = context.get_type(v)
            solver.add(t1 == t2,
                       fail_message="re-assigning in flow branching in line {}".format(node.lineno))

    # Take intersection of variables in both contexts
    for v in body_context.types_map:
        if v in else_context.types_map and not context.has_variable(v):
            var_type = solver.new_z3_const("branching_var")
            t1 = body_context.types_map[v]
            t2 = else_context.types_map[v]

            if inference_config["enforce_same_type_in_branches"]:
                branch_axioms = [t1 == var_type, t2 == var_type]
            else:
                branch_axioms = [solver.z3_types.subtype(t1, var_type), solver.z3_types.subtype(t2, var_type)]

            solver.add(branch_axioms,
                       fail_message="subtyping in flow branching in line {}".format(node.lineno))

            solver.optimize.add_soft(t1 == var_type)
            solver.optimize.add_soft(t2 == var_type)
            context.set_type(v, var_type)

    if hasattr(node, "test"):
        expr.infer(node.test, context, solver)

    result_type = solver.new_z3_const("control_flow")
    solver.add(axioms.control_flow(body_type, else_type, result_type, solver.z3_types),
               fail_message="Control flow in line {}".format(node.lineno))
    solver.optimize.add_soft(result_type == body_type)
    solver.optimize.add_soft(result_type == else_type)
    return result_type


def _infer_for(node, context, solver):
    """Infer the type for a for loop node

    Limitation:
        - The iterable can't be a tuple.
            For example: the following is not allowed:
                for x in (1, 2.0, "string"):
                    ....
    """
    iter_type = expr.infer(node.iter, context, solver)

    # Infer the target in the loop, inside the global context
    # Cases:
    # - Var name. Ex: for i in range(5)..
    # - Tuple. Ex: for (a,b) in [(1,"st"), (3,"st2")]..
    # - List. Ex: for [a,b] in [(1, "st"), (3, "st2")]..
    target_type = solver.new_z3_const("for_target")
    solver.add(axioms.for_loop(iter_type, target_type, solver.z3_types),
               fail_message="For loop in line {}".format(node.lineno))

    _infer_assignment_target(node.target, context, target_type, solver)

    return _infer_control_flow(node, context, solver)


def _infer_with(node, context, solver):
    """Infer the types for a with block"""
    for item in node.items:
        if item.optional_vars:
            item_type = expr.infer(item.context_expr, context, solver)
            _infer_assignment_target(item.optional_vars, context, item_type, solver)

    return _infer_body(node.body, context, node.lineno, solver)


def _infer_try(node, context, solver):
    """Infer the types for a try/except/else block"""
    result_type = solver.new_z3_const("try")

    body_type = _infer_body(node.body, context, node.lineno, solver)
    else_type = _infer_body(node.orelse, context, node.lineno, solver)
    final_type = _infer_body(node.finalbody, context, node.lineno, solver)

    solver.add(axioms.try_except(body_type, else_type, final_type, result_type, solver.z3_types),
               fail_message="Try/Except block in line {}".format(node.lineno))
    solver.optimize.add_soft(result_type == body_type)
    solver.optimize.add_soft(result_type == else_type)
    solver.optimize.add_soft(result_type == final_type)

    # TODO: Infer exception handlers as classes

    for handler in node.handlers:
        handler_body_type = _infer_body(handler.body, context, handler.lineno, solver)
        solver.add(solver.z3_types.subtype(handler_body_type, result_type),
                   fail_message="Exception handler in line {}".format(handler.lineno))

    return result_type


def _init_func_context(args, context, solver):
    """Initialize the local function scope, and the arguments types"""
    local_context = Context(parent_context=context)

    # TODO starred args

    args_types = ()
    for arg in args:
        if arg.annotation:
            arg_type = solver.resolve_annotation(arg.annotation)
        else:
            arg_type = solver.new_z3_const("func_arg")
        local_context.set_type(arg.arg, arg_type)
        args_types = args_types + (arg_type,)

    return local_context, args_types


def _infer_args_defaults(args_types, defaults, context, solver):
    """Infer the default values of function arguments (if any)
    
    :param args_types: Z3 constants for arguments types
    :param defaults: AST nodes for default values of arguments
    :param context: The parent of the function context
    :param solver: The inference Z3 solver
    
    
    A default array of length `n` represents the default values of the last `n` arguments
    """
    for i, default in enumerate(defaults):
        arg_idx = i + len(args_types) - len(defaults)  # The defaults array correspond to the last arguments
        default_type = expr.infer(default, context, solver)
        solver.add(solver.z3_types.subtype(default_type, args_types[arg_idx]),
                   fail_message="Function default argument in line {}".format(defaults[i].lineno))
        solver.optimize.add_soft(default_type == args_types[arg_idx])


def is_annotated(node):
    """Check the arguments and return are annotated in a function definition"""
    if not node.returns:
        return False
    for arg in node.args.args:
        if not arg.annotation:
            return False
    return True


def is_stub(node):
    """Check if the function is a stub definition:
    
    For the function to be a stub, it should be fully annotated and should have no body.
    The body should be a single `Pass` statement with optional docstring.
    """
    if not is_annotated(node):
        return False

    return ((len(node.body) == 1 and isinstance(node.body[0], ast.Pass))
            or (len(node.body) == 2 and isinstance(node.body[0], ast.Expr) and isinstance(node.body[1], ast.Pass)))


def has_type_var(node, solver):
    """Check if the function definition has a generic type variable annotation
    
    Inspect all the nodes of the type annotations and look for relevant generic type vars
    """
    found_type_var = False

    # Get annotations of args and return in one list
    all_annotations = []
    if node.returns:
        all_annotations.append(node.returns)

    for arg in node.args.args:
        if arg.annotation:
            all_annotations.append(arg.annotation)

    # check if any annotation has a type variable
    for annotation in all_annotations:
        if found_type_var:
            break
        # walk over all nodes because the type variable might be deep inside.
        # example: Tuple[List[str], Dict[T, str]]
        all_annotation_nodes = list(ast.walk(annotation))
        for n in all_annotation_nodes:
            # check all nodes which are instance of ast.Name; they are the only candidates for type vars
            if isinstance(n, ast.Name) and n.id in solver.annotation_resolver.type_var_poss:
                found_type_var = True
                break
    if found_type_var:
        if len(all_annotations) < len(node.args.args) + 1:
            raise TypeError("Function {} in line {} containing type variables should be fully annotated."
                            .format(node.name, node.lineno))

    return found_type_var


def _infer_func_def(node, context, solver):
    """Infer the type for a function definition"""
    if is_stub(node) or has_type_var(node, solver):
        return_annotation = node.returns
        args_annotations = []
        for arg in node.args.args:
            args_annotations.append(arg.annotation)
        defaults_count = len(node.args.defaults)
        if hasattr(node, "method_type"):  # check if the node contains the manually added method flag
            if node.method_type not in context.builtin_methods:
                context.builtin_methods[node.method_type] = {}
            context.builtin_methods[node.method_type][node.name] = AnnotatedFunction(args_annotations,
                                                                                     return_annotation,
                                                                                     defaults_count)
        else:
            context.set_type(node.name, AnnotatedFunction(args_annotations, return_annotation, defaults_count))
        return

    func_context, args_types = _init_func_context(node.args.args, context, solver)
    result_type = solver.new_z3_const("func")
    result_type.args_count = len(node.args.args)
    context.set_type(node.name, result_type)

    if hasattr(node.args, "defaults"):
        # Use the default args to infer the function parameters
        _infer_args_defaults(args_types, node.args.defaults, context, solver)
        defaults_len = len(node.args.defaults)
    else:
        defaults_len = 0

    if node.returns:
        return_type = solver.resolve_annotation(node.returns)
        if inference_config["ignore_fully_annotated_function"] and is_annotated(node):
            body_type = return_type
        else:
            body_type = _infer_body(node.body, func_context, node.lineno, solver)
        solver.add(body_type == return_type,
                   fail_message="Return type annotation in line {}".format(node.lineno))
    else:
        body_type = _infer_body(node.body, func_context, node.lineno, solver)

    func_type = solver.z3_types.funcs[len(args_types)]((defaults_len,) + args_types + (body_type,))
    solver.add(result_type == func_type,
               fail_message="Function definition in line {}".format(node.lineno))


def _infer_class_def(node, context, solver):
    """Infer the types in a class definition"""
    class_context = Context(parent_context=context)
    result_type = solver.new_z3_const("class_type")
    solver.z3_types.all_types[node.name] = result_type

    for stmt in node.body:
        infer(stmt, class_context, solver)

    class_attrs = solver.z3_types.instance_attributes[node.name]
    instance_type = solver.z3_types.classes[node.name]
    class_to_funcs = solver.z3_types.class_to_funcs[node.name]
    base_class_to_funcs = {}
    base_attrs = {}
    if node.bases and isinstance(node.bases[0], ast.Name):
        base_class_to_funcs = solver.z3_types.class_to_funcs[node.bases[0].id]
        base_attrs = solver.z3_types.instance_attributes[node.bases[0].id]

    for attr in class_context.types_map:
        solver.add(class_attrs[attr] == class_context.types_map[attr],
                   fail_message="Class attribute in {}".format(node.lineno))

<<<<<<< HEAD
        if attr != "__init__" and attr in base_class_to_funcs:
            # attr is an overridden method
            # class_to_funcs[attr] is a tuple of two elements.
            # The first is the args length, the second is the decorators list, the third is default args length
            base_args_len = base_class_to_funcs[attr][0]
            base_defaults_len = base_class_to_funcs[attr][2]
            base_non_defaults_len = base_args_len - base_defaults_len
            sub_args_len = class_to_funcs[attr][0]
            sub_defaults_len = class_to_funcs[attr][2]
            sub_non_defaults_len = sub_args_len - sub_defaults_len
            decorators = base_class_to_funcs[attr][1] + class_to_funcs[attr][1]

            if "staticmethod" in decorators:
                if "staticmethod" not in base_class_to_funcs[attr][1]:
                    raise TypeError("Static method {} in class {} cannot override non-static method.".format(attr,
                                                                                                             node.name))
                if "staticmethod" not in class_to_funcs[attr][1]:
                    raise TypeError("Non-static method {} in class {} cannot override static method.".format(attr,
                                                                                                             node.name))
            else:
                if not base_args_len:
                    raise TypeError("Instance methods should have at least one argument (the receiver)."
                                    "If you wish to create a static method, please add the appropriate decorator.")
                if base_args_len > sub_args_len:
                    raise TypeError("Method {} in subclass {} should have total arguments length more than or equal "
                                    "that in superclass.".format(attr, node.name))
                if base_non_defaults_len > sub_non_defaults_len:
                    raise TypeError("Method {} in subclass {} should have non-default arguments length less than"
                                    "or equal that in superclass".format(attr, node.name))

                # handle arguments and return contravariance/covariance
                for i in range(base_args_len):
                    arg_accessor = getattr(solver.z3_types.type_sort, "func_{}_arg_{}".format(base_args_len, i + 1))
                    if i == 0:
                        solver.add(arg_accessor(class_attrs[attr]) == instance_type,
                                   fail_message="Class method receiver in line {}".format(node.lineno))
                    else:
                        solver.add(solver.z3_types.subtype(arg_accessor(base_attrs[attr]),
                                                           arg_accessor(class_attrs[attr])),
                                   fail_message="Arguments contravariance in line {}".format(node.lineno))
                return_accessor = getattr(solver.z3_types.type_sort, "func_{}_return".format(base_args_len))
                solver.add(solver.z3_types.subtype(return_accessor(class_attrs[attr]),
                                                   return_accessor(base_attrs[attr])),
                           fail_message="Return covariance in line {}".format(node.lineno))
=======
    # Set the type of the first arg in the class methods to be instance of this class
    # TODO check staticmethod decorator
    for func_name, args_count in solver.config.class_to_funcs[node.name]:
        func_type = class_context.get_type(func_name)
        arg_accessor = getattr(solver.z3_types.type_sort, "func_{}_arg_1".format(args_count))
        solver.add(arg_accessor(func_type) == instance_type,
                   fail_message="First arg in class methods has class instance type")
>>>>>>> 574a56ad

    class_type = solver.z3_types.type(instance_type)
    solver.add(result_type == class_type, fail_message="Class definition in line {}".format(node.lineno))
    result_type.is_class = True
    context.set_type(node.name, result_type)


def _infer_import(node, context, solver):
    """Infer the imported module in normal import statement
    
    The imported modules can be used with direct module access only.
    Which means, re-assigning the module to a variable or passing it as a function arg is not supported.
    
    For example, the following is not possible:
        - import X
          x = X
          
        - import X
          f(X)
          
    The importing supports deep module access. For example, the following is supported.
    
    >> A.py
    x = 1
    
    >> B.py
    import A
    
    >> C.py
    import B
    
    print(B.A.x)
    """
    for name in node.names:
        import_context = ImportHandler.infer_import(name.name, solver.config.base_folder, infer, solver)

        if name.asname:
            # import X as Y
            module_name = name.asname
        else:
            module_name = name.name

        # Store the module context in the current context.
        context.set_type(module_name, import_context)

    return solver.z3_types.none


def _infer_import_from(node, context, solver):
    """Infer the imported module in an `import from` statement"""
    if node.module == "typing":
        # FIXME ignore typing module for now, so as not to break type variables
        # Remove after implementing stub for typing and built-in importing
        return solver.z3_types.none
    import_context = ImportHandler.infer_import(node.module, solver.config.base_folder, infer, solver)

    if len(node.names) == 1 and node.names[0].name == "*":
        # import all module elements
        for v in import_context.types_map:
            context.set_type(v, import_context.get_type(v))
    else:
        # Import only stated names
        for name in node.names:
            elt_name = name.name
            if name.asname:
                elt_name = name.asname
            if name.name not in import_context.types_map:
                raise ImportError("Cannot import name {}".format(name.name))
            context.set_type(elt_name, import_context.get_type(name.name))

    return solver.z3_types.none


def infer(node, context, solver):
    if isinstance(node, ast.Assign):
        return _infer_assign(node, context, solver)
    elif isinstance(node, ast.AugAssign):
        return _infer_augmented_assign(node, context, solver)
    elif isinstance(node, ast.Return):
        if not node.value:
            return solver.z3_types.none
        return expr.infer(node.value, context, solver)
    elif isinstance(node, ast.Delete):
        return _infer_delete(node, context, solver)
    elif isinstance(node, (ast.If, ast.While)):
        return _infer_control_flow(node, context, solver)
    elif isinstance(node, ast.For):
        return _infer_for(node, context, solver)
    elif sys.version_info[0] >= 3 and sys.version_info[1] >= 5 and isinstance(node, ast.AsyncFor):
        # AsyncFor is introduced in Python 3.5
        return _infer_for(node, context, solver)
    elif isinstance(node, ast.With):
        return _infer_with(node, context, solver)
    elif sys.version_info[0] >= 3 and sys.version_info[1] >= 5 and isinstance(node, ast.AsyncWith):
        # AsyncWith is introduced in Python 3.5
        return _infer_with(node, context, solver)
    elif isinstance(node, ast.Try):
        return _infer_try(node, context, solver)
    elif isinstance(node, ast.FunctionDef):
        return _infer_func_def(node, context, solver)
    elif isinstance(node, ast.ClassDef):
        return _infer_class_def(node, context, solver)
    elif isinstance(node, ast.Expr):
        expr.infer(node.value, context, solver)
    elif isinstance(node, ast.Import):
        return _infer_import(node, context, solver)
    elif isinstance(node, ast.ImportFrom):
        return _infer_import_from(node, context, solver)
    return solver.z3_types.none<|MERGE_RESOLUTION|>--- conflicted
+++ resolved
@@ -466,7 +466,13 @@
         solver.add(class_attrs[attr] == class_context.types_map[attr],
                    fail_message="Class attribute in {}".format(node.lineno))
 
-<<<<<<< HEAD
+        if attr in class_to_funcs and "staticmethod" not in class_to_funcs[attr][1]:
+            # If the attribute is a non static method, set the type of the first arg to be an instance of this class
+            args_len = class_to_funcs[attr][0]
+            arg_accessor = getattr(solver.z3_types.type_sort, "func_{}_arg_1".format(args_len))
+            solver.add(arg_accessor(class_attrs[attr]) == instance_type,
+                       fail_message="First arg in instance methods has class instance type")
+
         if attr != "__init__" and attr in base_class_to_funcs:
             # attr is an overridden method
             # class_to_funcs[attr] is a tuple of two elements.
@@ -498,28 +504,15 @@
                                     "or equal that in superclass".format(attr, node.name))
 
                 # handle arguments and return contravariance/covariance
-                for i in range(base_args_len):
+                for i in range(1, base_args_len):
                     arg_accessor = getattr(solver.z3_types.type_sort, "func_{}_arg_{}".format(base_args_len, i + 1))
-                    if i == 0:
-                        solver.add(arg_accessor(class_attrs[attr]) == instance_type,
-                                   fail_message="Class method receiver in line {}".format(node.lineno))
-                    else:
-                        solver.add(solver.z3_types.subtype(arg_accessor(base_attrs[attr]),
-                                                           arg_accessor(class_attrs[attr])),
-                                   fail_message="Arguments contravariance in line {}".format(node.lineno))
+                    solver.add(solver.z3_types.subtype(arg_accessor(base_attrs[attr]),
+                                                       arg_accessor(class_attrs[attr])),
+                               fail_message="Arguments contravariance in line {}".format(node.lineno))
                 return_accessor = getattr(solver.z3_types.type_sort, "func_{}_return".format(base_args_len))
                 solver.add(solver.z3_types.subtype(return_accessor(class_attrs[attr]),
                                                    return_accessor(base_attrs[attr])),
                            fail_message="Return covariance in line {}".format(node.lineno))
-=======
-    # Set the type of the first arg in the class methods to be instance of this class
-    # TODO check staticmethod decorator
-    for func_name, args_count in solver.config.class_to_funcs[node.name]:
-        func_type = class_context.get_type(func_name)
-        arg_accessor = getattr(solver.z3_types.type_sort, "func_{}_arg_1".format(args_count))
-        solver.add(arg_accessor(func_type) == instance_type,
-                   fail_message="First arg in class methods has class instance type")
->>>>>>> 574a56ad
 
     class_type = solver.z3_types.type(instance_type)
     solver.add(result_type == class_type, fail_message="Class definition in line {}".format(node.lineno))

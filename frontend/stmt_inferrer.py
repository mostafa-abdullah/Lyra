--- conflicted
+++ resolved
@@ -34,8 +34,8 @@
 def _infer_one_target(target, context, solver):
     """
     Get the type of the left hand side of an assignment
-    
-    :param target: The target on the left hand side 
+
+    :param target: The target on the left hand side
     :param context: The current context level
     :param solver: The SMT solver
     :return: the type of the target
@@ -322,13 +322,13 @@
 
 def _infer_args_defaults(args_types, defaults, context, solver):
     """Infer the default values of function arguments (if any)
-    
+
     :param args_types: Z3 constants for arguments types
     :param defaults: AST nodes for default values of arguments
     :param context: The parent of the function context
     :param solver: The inference Z3 solver
-    
-    
+
+
     A default array of length `n` represents the default values of the last `n` arguments
     """
     for i, default in enumerate(defaults):
@@ -351,7 +351,7 @@
 
 def is_stub(node):
     """Check if the function is a stub definition:
-    
+
     For the function to be a stub, it should be fully annotated and should have no body.
     The body should be a single `Pass` statement with optional docstring.
     """
@@ -364,7 +364,7 @@
 
 def has_type_var(node, solver):
     """Check if the function definition has a generic type variable annotation
-    
+
     Inspect all the nodes of the type annotations and look for relevant generic type vars
     """
     found_type_var = False
@@ -445,12 +445,8 @@
 
 
 def _infer_class_def(node, context, solver):
-<<<<<<< HEAD
     """Infer the types in a class definition"""
-    class_context = Context(parent_context=context)
-=======
     class_context = Context(name=node.name, parent_context=context)
->>>>>>> 5622bcd7
     result_type = solver.new_z3_const("class_type")
     solver.z3_types.all_types[node.name] = result_type
 
@@ -526,28 +522,28 @@
 
 def _infer_import(node, context, solver):
     """Infer the imported module in normal import statement
-    
+
     The imported modules can be used with direct module access only.
     Which means, re-assigning the module to a variable or passing it as a function arg is not supported.
-    
+
     For example, the following is not possible:
         - import X
           x = X
-          
+
         - import X
           f(X)
-          
+
     The importing supports deep module access. For example, the following is supported.
-    
+
     >> A.py
     x = 1
-    
+
     >> B.py
     import A
-    
+
     >> C.py
     import B
-    
+
     print(B.A.x)
     """
     for name in node.names:
